--- conflicted
+++ resolved
@@ -79,20 +79,14 @@
 make install # Do this everytime you start your paperspace machine
 ```
 
-<<<<<<< HEAD
 ## Windows/MacOS
-**Notice**: `faiss 1.7.2` will raise Segmentation Fault: 11 under `MacOS`, please use `pip install faiss-cpu==1.7.0` if you use pip to install it manually.
-=======
-你也可以通过pip来安装依赖：
-
-**注意**: `MacOS`下`faiss 1.7.2`版本会导致抛出段错误，在手动安装时请使用命令`pip install faiss-cpu==1.7.0`指定使用`1.7.0`版本
- `MacOS`下可通过`brew`安装`Swig`
-
+**Notice**: `faiss 1.7.2` will raise Segmentation Fault: 11 under `MacOS`, please use `pip install faiss-cpu==1.7.0` if you use pip to install it manually.  `Swig` can be installed via `brew` under `MacOS`
+ 
  ```bash
  brew install swig
  ```
->>>>>>> 1782a633
 
+Install requirements:
 ```bash
 pip install -r requirements.txt
 ```
